# Dataset configuration
dataset:
  samples: 100000
  psf_sigma: 0.25
  exp: "ideal"
  nse_sd: 1.0e-3
  seed: 42
  stamp_size: 53
  pixel_size: 0.141

# Model configuration  
model:
<<<<<<< HEAD
  type: "cnn"  # Options: cnn, dev_cnn, resnet, dev_resnet
=======
  process_psf: False
  type: "research_backed"  # Options: mlp, cnn, resnet, forklens_psf, 
               #          research_backed, and fork-like
  # Example fork-like setup
  # galaxy:
  #   type: "research_backed"
  # psf:
  #   type: "forklens_psf"
>>>>>>> 3ea41c93
  
# Training configuration
training:
  epochs: 300
  batch_size: 128
  learning_rate: 1.0e-3
  weight_decay: 1.0e-4
  patience: 50
  val_split: 0.2
  eval_interval: 1
  
# Evaluation configuration
evaluation:
  test_samples: 5000
  seed: 58
  
# Output configuration
output:
  save_path: null  # Will use SHEARNET_DATA_PATH/model_checkpoint if null
  plot_path: null  # Will use SHEARNET_DATA_PATH/plots if null
<<<<<<< HEAD
  model_name: "control_cnn_high_noise"
=======
  model_name: "major_test"
>>>>>>> 3ea41c93
  
# Plotting configuration
plotting:
  plot: true  # Whether to plot learning curves
  
# Comparison methods
comparison:
  mcal: true
  ngmix: true
  psf_model: "gauss"
  gal_model: "gauss"<|MERGE_RESOLUTION|>--- conflicted
+++ resolved
@@ -10,9 +10,6 @@
 
 # Model configuration  
 model:
-<<<<<<< HEAD
-  type: "cnn"  # Options: cnn, dev_cnn, resnet, dev_resnet
-=======
   process_psf: False
   type: "research_backed"  # Options: mlp, cnn, resnet, forklens_psf, 
                #          research_backed, and fork-like
@@ -21,7 +18,6 @@
   #   type: "research_backed"
   # psf:
   #   type: "forklens_psf"
->>>>>>> 3ea41c93
   
 # Training configuration
 training:
@@ -42,11 +38,7 @@
 output:
   save_path: null  # Will use SHEARNET_DATA_PATH/model_checkpoint if null
   plot_path: null  # Will use SHEARNET_DATA_PATH/plots if null
-<<<<<<< HEAD
-  model_name: "control_cnn_high_noise"
-=======
   model_name: "major_test"
->>>>>>> 3ea41c93
   
 # Plotting configuration
 plotting:
