"""Command-line interface for evaluating trained ShearNet models."""

import os
import argparse
import jax.random as random
import jax.numpy as jnp
import numpy as np
import optax
from flax.training import checkpoints, train_state

from ..config.config_handler import Config
from ..core.dataset import generate_dataset
<<<<<<< HEAD
from ..core.models import OriginalGalaxyNN, EnhancedGalaxyNN, OriginalGalaxyResNet, GalaxyResNet, ResearchBackedGalaxyResNet
=======
from ..core.models import SimpleGalaxyNN, EnhancedGalaxyNN, GalaxyResNet, ResearchBackedGalaxyResNet, ForkLensPSFNet, ForkLike
>>>>>>> 3ea41c93
from ..utils.metrics import eval_model, eval_ngmix, eval_mcal, remove_nan_preds_multi
from ..utils.plot_helpers import (
    plot_residuals, 
    visualize_samples, 
    plot_true_vs_predicted, 
    animate_model_epochs
)

def create_parser():
    """Create argument parser for evaluation."""
    parser = argparse.ArgumentParser(
        description="Evaluate a trained galaxy shear estimation model.",
        formatter_class=argparse.RawDescriptionHelpFormatter,
        epilog="""
Examples:
  # Evaluate using saved model config
  shearnet-eval --model_name cnn6
  
  # Override test samples
  shearnet-eval --model_name cnn6 --test_samples 5000
  
  # Enable comparison methods and plotting
  shearnet-eval --model_name cnn6 --mcal --plot
  
  # Override random seed for different test set
  shearnet-eval --model_name cnn6 --seed 123 --plot
        """
    )
    
    parser.add_argument('--model_name', type=str, required=True, 
                       help='Name of the model to load.')
    parser.add_argument('--config', type=str, default=None,
                       help='Path to configuration file (optional)')
    parser.add_argument('--seed', type=int, default=None, 
                       help='Random seed for test data generation (overrides config).')
    parser.add_argument('--test_samples', type=int, default=None, 
                       help='Number of test samples (overrides config).')
    parser.add_argument('--mcal', action='store_true', 
                       help='Compare with metacalibration and NGmix')
    parser.add_argument('--plot', action='store_true', 
                       help='Generate all plots')
    parser.add_argument('--plot_animation', action='store_true', 
                       help='Plot animation of scatter plot.')

    parser.add_argument('--process_psf', action='store_const', const=True, default=None, help='Process psf images on separate CNN branch.')

    parser.add_argument('--galaxy_type', type=str, default=None, 
                    help='Galaxy model type for fork-like models')
    parser.add_argument('--psf_type', type=str, default=None,
                    help='PSF model type for fork-like models')
    
    return parser


def main():
    """Main function for model evaluation."""
    # Parse arguments
    parser = create_parser()
    args = parser.parse_args()
    
    # Get the SHEARNET_DATA_PATH environment variable
    data_path = os.getenv('SHEARNET_DATA_PATH', os.path.abspath('.'))
    
    # Set default paths
    default_save_path = os.path.join(data_path, 'model_checkpoint')
    default_plot_path = os.path.join(data_path, 'plots')

    # Ensure the directories exist
    os.makedirs(default_save_path, exist_ok=True)
    os.makedirs(default_plot_path, exist_ok=True)
    
    if args.model_name is None:
        if args.config is not None:
            model_name = Config(args.config).get('output.model_name')
            if model_name is None:
                raise ValueError("Model name not found in the configuration file.")
        else:
            raise ValueError("Either --model_name or --config must be provided.")
    else:
        model_name = args.model_name

    model_config_path = os.path.join(default_plot_path, model_name, 'training_config.yaml')
    
    if os.path.exists(model_config_path):
        print(f"\nLoading model config from: {model_config_path}")
        config = Config(model_config_path)
        config.print_eval_config()
        
        # Get values from config
        seed = args.seed if args.seed is not None else config.get('evaluation.seed')
        test_samples = args.test_samples if args.test_samples is not None else config.get('evaluation.test_samples')
        process_psf = args.process_psf if args.process_psf is not None else config.get('model.process_psf')
        nn = config.get('model.type')
        galaxy_type = config.get('model.galaxy.type')
        psf_type = config.get('model.psf.type')
        psf_sigma = config.get('dataset.psf_sigma')
        nse_sd = config.get('dataset.nse_sd')
        exp = config.get('dataset.exp')
        stamp_size = config.get('dataset.stamp_size')
        pixel_size = config.get('dataset.pixel_size')
        mcal = args.mcal or config.get('comparison.ngmix', False)
        plot = args.plot or config.get('plotting.plot', False)
        plot_animation = args.plot_animation or config.get('plotting.animation', False)
    else:
        raise FileNotFoundError(f"No training config found at {model_config_path}")
    
    load_path = os.path.abspath(default_save_path)
    plot_path = os.path.abspath(default_plot_path)

    # Generate test data
    test_images, test_labels, test_obs = generate_dataset(
        test_samples, psf_sigma, exp=exp, seed=seed, nse_sd=nse_sd, npix=stamp_size, scale=pixel_size, process_psf=process_psf,return_obs=True
    )
    if process_psf : 
        # Split into separate galaxy and PSF arrays
        test_galaxy_images, test_psf_images = split_combined_images(test_images)
        
        print(f"Shape of test galaxy images: {test_galaxy_images.shape}")
        print(f"Shape of test PSF images: {test_psf_images.shape}")
    else :
        print(f"Shape of test images: {test_images.shape}")
    print(f"Shape of test labels: {test_labels.shape}")

    # Initialize the model and its parameters
    rng_key = random.PRNGKey(seed)
<<<<<<< HEAD
    
    # Model selection
    if nn == "cnn":
        model = OriginalGalaxyNN()
    elif nn == "dev_cnn":
        model = EnhancedGalaxyNN()
    elif nn == "resnet":
        model = OriginalGalaxyResNet()
    elif nn == "dev_resnet":
        model = GalaxyResNet()
    elif nn == "research_backed":
        model = ResearchBackedGalaxyResNet()
=======

    if nn == "mlp":
        model = SimpleGalaxyNN()
    elif nn == "cnn":
        model = EnhancedGalaxyNN()
    elif nn == "resnet":
        model = GalaxyResNet()
    elif nn == "research_backed":
        model = ResearchBackedGalaxyResNet()
    elif nn == "forklens_psfnet":
        model = ForkLensPSFNet()
    elif nn == "forklike":
        model = ForkLike()
>>>>>>> 3ea41c93
    else:
        raise ValueError(f"Invalid model type specified: {nn}")
        
    init_params = model.init(rng_key, jnp.ones_like(test_images[0]))
    state = train_state.TrainState.create(
        apply_fn=model.apply, params=init_params, tx=optax.adam(1e-3)
    )

    # Check for directories that start with model_name
    matching_dirs = [
        d for d in os.listdir(load_path) 
        if os.path.isdir(os.path.join(load_path, d)) and d.startswith(model_name)
    ]

    # Print the number of matching directories
    print(f"Number of matching directories found: {len(matching_dirs)}")

    # Handle the case when no matching directories are found
    if not matching_dirs:
        raise FileNotFoundError(f"No directory found in {load_path} starting with '{model_name}'.")

    # Print the list of matching directories
    for idx, directory in enumerate(matching_dirs, start=1):
        print(f"Matching directory {idx}: {directory}")
        
    # If there's only one matching directory, use it
    if len(matching_dirs) == 1:
        model_dir = os.path.join(load_path, matching_dirs[0])
    else:
        # If multiple directories, you might want to choose the latest one
        # This assumes directory names include timestamps or are sortable
        model_dir = os.path.join(load_path, sorted(matching_dirs)[-1])

    state = checkpoints.restore_checkpoint(ckpt_dir=model_dir, target=state)
    print("Model checkpoint loaded successfully.")

    # Evaluate the model
    nn_results = eval_model(state, test_images, test_labels)

    # Compare with other methods if requested
    ngmix_results = None
    if mcal:
        ngmix_results = eval_ngmix(test_obs, test_labels, seed=1234, psf_model='gauss', gal_model='gauss')
        mcal_results = eval_mcal(test_images, test_labels, psf_sigma)
        ngmix_preds = ngmix_results['preds']

    # Generate plots if requested
    if plot:
        predicted_labels = state.apply_fn(state.params, test_images, deterministic=True)
        predicted_labels, ngmix_preds, test_labels = remove_nan_preds_multi(predicted_labels, ngmix_preds, test_labels)

        df_plot_path = os.path.join(plot_path, model_name)
        os.makedirs(df_plot_path, exist_ok=True)
        
        print("\nGenerating plots...")
        print("Plotting residuals...")
        residuals_path = os.path.join(df_plot_path, "residuals")
        plot_residuals(
            test_labels,
            predicted_labels,
            path=residuals_path,
            mcal=mcal,
            preds_ngmix=ngmix_preds if ngmix_results else None
        )

        print("Plotting samples...")
        samples_path = os.path.join(df_plot_path, "samples_plot.png")
        visualize_samples(test_images, test_labels, predicted_labels, path=samples_path)

        print("Plotting scatter plots...")
        scatter_path = os.path.join(df_plot_path, "scatters")
        preds_ngmix = ngmix_preds if ngmix_results else None
        plot_true_vs_predicted(
            test_labels, predicted_labels, path=scatter_path, 
            mcal=mcal, preds_mcal=preds_ngmix
        )

    if plot_animation:
        print("\nGenerating animation...")
        animation_path = os.path.join(df_plot_path, "animation_plot")
        epochs = np.arange(1, 101)  # Assuming 100 epochs
        animate_model_epochs(
            test_labels, load_path, plot_path, epochs, 
            state=state, model_name=model_name, 
            mcal=mcal, preds_mcal=ngmix_results['preds'] if ngmix_results else None
        )
    
    print("\nEvaluation complete!")


if __name__ == "__main__":
    main()<|MERGE_RESOLUTION|>--- conflicted
+++ resolved
@@ -10,11 +10,7 @@
 
 from ..config.config_handler import Config
 from ..core.dataset import generate_dataset
-<<<<<<< HEAD
-from ..core.models import OriginalGalaxyNN, EnhancedGalaxyNN, OriginalGalaxyResNet, GalaxyResNet, ResearchBackedGalaxyResNet
-=======
 from ..core.models import SimpleGalaxyNN, EnhancedGalaxyNN, GalaxyResNet, ResearchBackedGalaxyResNet, ForkLensPSFNet, ForkLike
->>>>>>> 3ea41c93
 from ..utils.metrics import eval_model, eval_ngmix, eval_mcal, remove_nan_preds_multi
 from ..utils.plot_helpers import (
     plot_residuals, 
@@ -140,20 +136,6 @@
 
     # Initialize the model and its parameters
     rng_key = random.PRNGKey(seed)
-<<<<<<< HEAD
-    
-    # Model selection
-    if nn == "cnn":
-        model = OriginalGalaxyNN()
-    elif nn == "dev_cnn":
-        model = EnhancedGalaxyNN()
-    elif nn == "resnet":
-        model = OriginalGalaxyResNet()
-    elif nn == "dev_resnet":
-        model = GalaxyResNet()
-    elif nn == "research_backed":
-        model = ResearchBackedGalaxyResNet()
-=======
 
     if nn == "mlp":
         model = SimpleGalaxyNN()
@@ -167,7 +149,6 @@
         model = ForkLensPSFNet()
     elif nn == "forklike":
         model = ForkLike()
->>>>>>> 3ea41c93
     else:
         raise ValueError(f"Invalid model type specified: {nn}")
         
